{
  "name": "@remix-run/dev",
  "version": "1.14.2",
  "description": "Dev tools and CLI for Remix",
  "homepage": "https://remix.run",
  "bugs": {
    "url": "https://github.com/remix-run/remix/issues"
  },
  "repository": {
    "type": "git",
    "url": "https://github.com/remix-run/remix",
    "directory": "packages/remix-dev"
  },
  "license": "MIT",
  "main": "dist/index.js",
  "typings": "dist/index.d.ts",
  "bin": {
    "remix": "dist/cli.js"
  },
  "dependencies": {
    "@babel/core": "^7.18.6",
    "@babel/generator": "^7.18.6",
    "@babel/parser": "^7.18.6",
    "@babel/plugin-syntax-jsx": "^7.18.6",
    "@babel/plugin-syntax-typescript": "^7.20.0",
    "@babel/preset-env": "^7.18.6",
    "@babel/preset-typescript": "^7.18.6",
    "@babel/traverse": "^7.18.6",
    "@babel/types": "^7.20.2",
    "@esbuild-plugins/node-modules-polyfill": "^0.1.4",
    "@npmcli/package-json": "^2.0.0",
<<<<<<< HEAD
    "@remix-run/server-runtime": "1.14.1",
    "@vanilla-extract/integration": "^6.2.0",
=======
    "@remix-run/server-runtime": "1.14.2",
    "@vanilla-extract/integration": "^6.0.2",
>>>>>>> a92d8773
    "arg": "^5.0.1",
    "cacache": "^15.0.5",
    "chalk": "^4.1.2",
    "chokidar": "^3.5.1",
    "dotenv": "^16.0.0",
    "esbuild": "0.16.3",
    "execa": "5.1.1",
    "exit-hook": "2.2.1",
    "express": "^4.17.1",
    "fast-glob": "3.2.11",
    "fs-extra": "^10.0.0",
    "get-port": "^5.1.1",
    "gunzip-maybe": "^1.4.2",
    "inquirer": "^8.2.1",
    "jsesc": "3.0.2",
    "json5": "^2.2.1",
    "lodash": "^4.17.21",
    "lodash.debounce": "^4.0.8",
    "lru-cache": "^7.14.1",
    "minimatch": "^3.0.4",
    "node-fetch": "^2.6.7",
    "ora": "^5.4.1",
    "postcss": "^8.4.19",
    "postcss-discard-duplicates": "^5.1.0",
    "postcss-load-config": "^4.0.1",
    "postcss-modules": "^6.0.0",
    "prettier": "2.7.1",
    "pretty-ms": "^7.0.1",
    "proxy-agent": "^5.0.0",
    "react-refresh": "^0.14.0",
    "recast": "^0.21.5",
    "remark-frontmatter": "4.0.1",
    "remark-mdx-frontmatter": "^1.0.1",
    "semver": "^7.3.7",
    "sort-package-json": "^1.55.0",
    "tar-fs": "^2.1.1",
    "tsconfig-paths": "^4.0.0",
    "ws": "^7.4.5",
    "xdm": "^2.0.0"
  },
  "devDependencies": {
    "@remix-run/serve": "1.14.2",
    "@types/cacache": "^15.0.0",
    "@types/gunzip-maybe": "^1.4.0",
    "@types/inquirer": "^8.2.0",
    "@types/jsesc": "^3.0.1",
    "@types/lodash.debounce": "^4.0.6",
    "@types/npmcli__package-json": "^2.0.0",
    "@types/shelljs": "^0.8.11",
    "@types/tar-fs": "^2.0.1",
    "@types/ws": "^7.4.1",
    "dedent": "^0.7.0",
    "esbuild-register": "^3.3.2",
    "msw": "^0.39.2",
    "shelljs": "^0.8.5",
    "strip-ansi": "^6.0.1",
    "tiny-invariant": "^1.2.0",
    "type-fest": "^2.16.0"
  },
  "peerDependencies": {
    "@remix-run/serve": "^1.14.2"
  },
  "peerDependenciesMeta": {
    "@remix-run/serve": {
      "optional": true
    }
  },
  "engines": {
    "node": ">=14"
  },
  "files": [
    "dist/",
    "compiler/shims/",
    "server-build.js",
    "server-build.d.ts",
    "CHANGELOG.md",
    "LICENSE.md",
    "README.md"
  ]
}<|MERGE_RESOLUTION|>--- conflicted
+++ resolved
@@ -29,13 +29,8 @@
     "@babel/types": "^7.20.2",
     "@esbuild-plugins/node-modules-polyfill": "^0.1.4",
     "@npmcli/package-json": "^2.0.0",
-<<<<<<< HEAD
-    "@remix-run/server-runtime": "1.14.1",
+    "@remix-run/server-runtime": "1.14.2",
     "@vanilla-extract/integration": "^6.2.0",
-=======
-    "@remix-run/server-runtime": "1.14.2",
-    "@vanilla-extract/integration": "^6.0.2",
->>>>>>> a92d8773
     "arg": "^5.0.1",
     "cacache": "^15.0.5",
     "chalk": "^4.1.2",
