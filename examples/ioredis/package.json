{
  "name": "remix-example-ioredis",
  "private": true,
  "description": "",
  "license": "",
  "sideEffects": false,
  "scripts": {
<<<<<<< HEAD
    "build": "remix build",
    "dev": "remix dev",
=======
    "build": "cross-env NODE_ENV=production remix build",
    "dev": "cross-env NODE_ENV=development remix dev",
>>>>>>> c4dd5f12
    "postinstall": "remix setup node",
    "start": "cross-env NODE_ENV=production remix-serve build"
  },
  "dependencies": {
    "@remix-run/react": "1.2.3",
    "@remix-run/serve": "1.2.3",
    "cross-env": "^7.0.3",
    "ioredis": "^4.28.5",
    "react": "^17.0.2",
    "react-dom": "^17.0.2",
    "remix": "1.2.3"
  },
  "devDependencies": {
    "@remix-run/dev": "1.2.3",
<<<<<<< HEAD
    "@types/ioredis": "^4.28.7",
    "@types/react": "^17.0.38",
    "@types/react-dom": "^17.0.11",
    "typescript": "^4.5.4"
=======
    "@remix-run/eslint-config": "1.2.3",
    "@types/ioredis": "^4.28.8",
    "@types/react": "^17.0.39",
    "@types/react-dom": "^17.0.13",
    "eslint": "^8.10.0",
    "typescript": "^4.6.2"
>>>>>>> c4dd5f12
  },
  "engines": {
    "node": ">=14"
  }
}<|MERGE_RESOLUTION|>--- conflicted
+++ resolved
@@ -5,13 +5,8 @@
   "license": "",
   "sideEffects": false,
   "scripts": {
-<<<<<<< HEAD
     "build": "remix build",
     "dev": "remix dev",
-=======
-    "build": "cross-env NODE_ENV=production remix build",
-    "dev": "cross-env NODE_ENV=development remix dev",
->>>>>>> c4dd5f12
     "postinstall": "remix setup node",
     "start": "cross-env NODE_ENV=production remix-serve build"
   },
@@ -26,19 +21,12 @@
   },
   "devDependencies": {
     "@remix-run/dev": "1.2.3",
-<<<<<<< HEAD
-    "@types/ioredis": "^4.28.7",
-    "@types/react": "^17.0.38",
-    "@types/react-dom": "^17.0.11",
-    "typescript": "^4.5.4"
-=======
     "@remix-run/eslint-config": "1.2.3",
     "@types/ioredis": "^4.28.8",
     "@types/react": "^17.0.39",
     "@types/react-dom": "^17.0.13",
     "eslint": "^8.10.0",
     "typescript": "^4.6.2"
->>>>>>> c4dd5f12
   },
   "engines": {
     "node": ">=14"
