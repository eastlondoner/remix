--- conflicted
+++ resolved
@@ -236,11 +236,8 @@
 - sndrem
 - squidpunch
 - stephanerangaya
-<<<<<<< HEAD
+- SufianBabri
 - supachaidev
-=======
-- SufianBabri
->>>>>>> 2a2c9dc1
 - tascord
 - thomasheyenbrock
 - thomasrettig
