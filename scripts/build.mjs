--- conflicted
+++ resolved
@@ -3,11 +3,6 @@
 const args = process.argv.slice(2);
 const publish = process.env.CI || args.includes("--publish");
 const tsc = process.env.CI || args.includes("--tsc") || publish;
-<<<<<<< HEAD
-// const denoCheck = process.env.CI || args.includes("--deno");
-const denoCheck = false;
-=======
->>>>>>> f0b8a4e5
 
 exec("yarn", ["rollup", "-c"])
   .then(() => tsc && exec("yarn", ["tsc", "-b"]))
