---
title: Migrating from React Router
description: Migrating your React Router app to Remix can be done all at once or in stages. This guide will walk you through an iterative approach to get your app running quickly.
---

<docs-info>If you want a TL;DR version along with a repo outlining a simplified migration, check out our <a href="https://github.com/kentcdodds/incremental-react-router-to-remix-upgrade-path">example React Router-to-Remix repo</a>.</docs-info>

# Migrating your React Router App to Remix

Millions of React applications deployed worldwide are powered by [React Router][react-router]. Chances are you've shipped a few of them! Because Remix is built on top of React Router, we have worked to make migration an easy process you can work through iteratively to avoid huge refactors.

If you aren't already using React Router, we think there are several compelling reasons to reconsider! History management, dynamic path matching, nested routing, and much more. Take a look at the [React Router docs][react-router-docs] and see all what we have to offer.

## Ensure your app uses React Router v6

If you are using an older version of React Router, the first step is to upgrade to v6. Check out the [migration guide from v5 to v6][migration-guide-from-v5-to-v6] and our [backwards compatibility package][backwards-compatibility-package] to upgrade your app to v6 quickly and iteratively.

## Installing Remix

First, you'll need a few of our packages to build on Remix. Follow the instructions below, running all commands from the root of your project.

```shell
npm install @remix-run/react @remix-run/node @remix-run/serve
npm install -D @remix-run/dev
```

## Creating server and browser entrypoints

Most React Router apps run primarily in the browser. The server's only job is to send a single static HTML page while React Router manages the route-based views client-side. These apps generally have a browser entrypoint file like a root `index.js` that looks something like this:

```tsx filename=index.ts
import * as ReactDOM from "react-dom";

import App from "./App";

ReactDOM.render(<App />, document.getElementById("app"));
```

Server-rendered React apps are a little different. The browser script is not rendering your app, but is "hydrating" the DOM provided by the server. Hydration is the process of mapping the elements in the DOM to their React component counterparts and setting up event listeners so that your app is interactive.

Let's start by creating two new files:

- `app/entry.server.tsx` (or `entry.server.jsx`)
- `app/entry.client.tsx` (or `entry.client.jsx`)

<docs-info>All of your app code in Remix will live in an `app` directory by convention. If your existing app uses a directory with the same name, rename it to something like `src` or `old-app` to differentiate as we migrate to Remix.</docs-info>

```tsx filename=app/entry.server.tsx
import { PassThrough } from "stream";
import type { EntryContext } from "@remix-run/node";
import { Response } from "@remix-run/node";
import { RemixServer } from "@remix-run/react";
import isbot from "isbot";
import { renderToPipeableStream } from "react-dom/server";

const ABORT_DELAY = 5_000;

export default function handleRequest(
  request: Request,
  responseStatusCode: number,
  responseHeaders: Headers,
  remixContext: EntryContext
) {
<<<<<<< HEAD
  const markup = renderToString(
    <RemixServer context={remixContext} url={request.url} />
  );
  responseHeaders.set("Content-Type", "text/html");
  return new Response("<!DOCTYPE html>" + markup, {
    status: responseStatusCode,
    headers: responseHeaders,
=======
  return isbot(request.headers.get("user-agent"))
    ? handleBotRequest(
        request,
        responseStatusCode,
        responseHeaders,
        remixContext
      )
    : handleBrowserRequest(
        request,
        responseStatusCode,
        responseHeaders,
        remixContext
      );
}

function handleBotRequest(
  request: Request,
  responseStatusCode: number,
  responseHeaders: Headers,
  remixContext: EntryContext
) {
  return new Promise((resolve, reject) => {
    const { pipe, abort } = renderToPipeableStream(
      <RemixServer
        context={remixContext}
        url={request.url}
        abortDelay={ABORT_DELAY}
      />,
      {
        onAllReady() {
          const body = new PassThrough();

          responseHeaders.set("Content-Type", "text/html");

          resolve(
            new Response(body, {
              headers: responseHeaders,
              status: responseStatusCode,
            })
          );

          pipe(body);
        },
        onShellError(error: unknown) {
          reject(error);
        },
        onError(error: unknown) {
          responseStatusCode = 500;
          console.error(error);
        },
      }
    );

    setTimeout(abort, ABORT_DELAY);
  });
}

function handleBrowserRequest(
  request: Request,
  responseStatusCode: number,
  responseHeaders: Headers,
  remixContext: EntryContext
) {
  return new Promise((resolve, reject) => {
    const { pipe, abort } = renderToPipeableStream(
      <RemixServer
        context={remixContext}
        url={request.url}
        abortDelay={ABORT_DELAY}
      />,
      {
        onShellReady() {
          const body = new PassThrough();

          responseHeaders.set("Content-Type", "text/html");

          resolve(
            new Response(body, {
              headers: responseHeaders,
              status: responseStatusCode,
            })
          );

          pipe(body);
        },
        onShellError(error: unknown) {
          reject(error);
        },
        onError(error: unknown) {
          console.error(error);
          responseStatusCode = 500;
        },
      }
    );

    setTimeout(abort, ABORT_DELAY);
>>>>>>> 11f2d6b1
  });
}
```

If you are using React 17, your client entrypoint will look like this:

```tsx filename=app/entry.client.tsx lines=[2,4]
import { RemixBrowser } from "@remix-run/react";
import { hydrate } from "react-dom";

hydrate(<RemixBrowser />, document);
```

In React 18, you'll use `hydrateRoot` instead of `hydrate`.

```tsx filename=app/entry.client.tsx
import { RemixBrowser } from "@remix-run/react";
import { startTransition, StrictMode } from "react";
import { hydrateRoot } from "react-dom/client";

startTransition(() => {
  hydrateRoot(
    document,
    <StrictMode>
      <RemixBrowser />
    </StrictMode>
  );
});
```

## Creating The `root` route

We mentioned that Remix is built on top of React Router. Your app likely renders a `BrowserRouter` with your routes defined in JSX `Route` components. We don't need to do that in Remix, but more on that later. For now we need to provide the lowest level route our Remix app needs to work.

The root route (or the "root root" if you're Wes Bos) is responsible for providing the structure of the application. Its default export is a component that renders the full HTML tree that every other route loads and depends on. Think of it as the scaffold or shell of your app.

In a client-rendered app, you will have an index HTML file that includes the DOM node for mounting your React app. The root route will render markup that mirrors the structure of this file.

Create a new file called `root.jsx` (or `root.tsx`) in your `app` directory. The contents of that file will vary, but let's assume that your `index.html` looks something like this:

```html filename=index.html
<!DOCTYPE html>
<html lang="en">
  <head>
    <meta charset="utf-8" />
    <link rel="icon" href="/favicon.ico" />
    <meta
      name="viewport"
      content="width=device-width, initial-scale=1"
    />
    <meta name="theme-color" content="#000000" />
    <meta
      name="description"
      content="My beautiful React app"
    />
    <link rel="apple-touch-icon" href="/logo192.png" />
    <link rel="manifest" href="/manifest.json" />
    <title>My React App</title>
  </head>
  <body>
    <noscript
      >You need to enable JavaScript to run this
      app.</noscript
    >
    <div id="root"></div>
  </body>
</html>
```

In your `root.jsx`, export a component that mirrors its structure:

```tsx filename=app/root.tsx
import { Outlet } from "@remix-run/react";

export default function Root() {
  return (
    <html lang="en">
      <head>
        <meta charSet="utf-8" />
        <link rel="icon" href="/favicon.ico" />
        <meta
          name="viewport"
          content="width=device-width, initial-scale=1"
        />
        <meta name="theme-color" content="#000000" />
        <meta
          name="description"
          content="My beautiful React app"
        />
        <link rel="apple-touch-icon" href="/logo192.png" />
        <link rel="manifest" href="/manifest.json" />
        <title>My React App</title>
      </head>
      <body>
        <div id="root">
          <Outlet />
        </div>
      </body>
    </html>
  );
}
```

Notice a few things here:

- We got rid of the `noscript` tag. We're server rendering now, which means users who disable JavaScript will still be able to see our app (and over time, as you make [a few tweaks to improve progressive enhancement][a-few-tweaks-to-improve-progressive-enhancement], much of your app should still work).
- Inside of the root element we render an `Outlet` component from `@remix-run/react`. This is the same component that you would normally use to render your matched route in a React Router app; it serves the same function here, but it's adapted for the router in Remix.

<docs-warning><strong>Important:</strong> be sure to delete the `index.html` from your `public` directory after you've created your root route. Keeping the file around may cause your server to send that HTML instead of your Remix app when accessing the `/` route.</docs-warning>

## Adapting your existing app code

First, move the root of your existing React code into your `app` directory. So if your root app code lives in an `src` directory in the project root, it should now be in `app/src`.

We also suggest renaming this directory to make it clear that this is your old code so that, eventually, you can delete it after migrating all of its contents. The beauty of this approach is that you don't have to do it all at once for your app to run as usual. In our demo project we name this directory `old-app`.

Lastly, in your root `App` component (the one that would have been mounted to the `root` element), remove the `<BrowserRouter>` from React Router. Remix takes care of this for you without needing to render the provider directly.

## Creating a catch-all route

Remix needs routes beyond the root route to know what to render in `<Outlet />`. Fortunately you already render `<Route>` components in your app, and Remix can use those as you migrate to use our [routing conventions][routing-conventions].

To start, create a new directory in `app` called `routes`. In that directory, create a file called `$.jsx`. This is called [a **catch-all route**][a-catch-all-route] and it will be useful to let your old app handle routes that you haven't moved into the `routes` directory yet.

Inside of your `$.jsx` file, all we need to do is export the code from our old root `App`:

```ts filename=$.tsx
export { default } from "~/old-app/app";
```

## Replacing the bundler with Remix

Remix provides its own bundler and CLI tools for development and building your app. Chances are your app used something like Create React App to bootstrap, or perhaps you have a custom build set up with Webpack.

In your `package.json` file, update your scripts to use `remix` commands instead of your current build and dev scripts.

```json filename=package.json
{
  "scripts": {
    "build": "remix build",
    "dev": "remix dev",
    "start": "remix-serve build",
    "typecheck": "tsc"
  }
}
```

And poof! Your app is now server-rendered and your build went from 90 seconds to 0.5 seconds ⚡

## Creating your routes

Over time you'll want to migrate the routes rendered by React Router's `<Route>` components into their own route files. The filenames and directory structure outlined in our [routing conventions][routing-conventions] will guide this migration.

The default export in your route file is the component rendered in the `<Outlet />`. So if you have a route in your `App` that looks like this:

```tsx filename=app/old-app/app.tsx
function About() {
  return (
    <main>
      <h1>About us</h1>
      <PageContent />
    </main>
  );
}

function App() {
  return (
    <Routes>
      <Route path="/about" element={<About />} />
    </Routes>
  );
}
```

Your route file should look like this:

```tsx filename=app/routes/about.tsx
export default function About() {
  return (
    <main>
      <h1>About us</h1>
      <PageContent />
    </main>
  );
}
```

Once you create this file, you can delete the `<Route>` component from your `App`. After all of your routes have been migrated you can delete `<Routes>` and ultimately all of the code in `old-app`.

## Gotchas and next steps

At this point you _might_ be able to say you are done with the initial migration. Congrats! However Remix does things a bit differently than your typical React app. If it didn't, why would we have bothered building it in the first place? 😅

### Unsafe browser references

A common pain-point in migrating a client-rendered codebase to a server-rendered one is that you may have references to browser APIs in code that runs on the server. A common example can be found when initializing values in state:

```tsx
function Count() {
  const [count, setCount] = React.useState(
    () => localStorage.getItem("count") || 0
  );

  React.useEffect(() => {
    localStorage.setItem("count", count);
  }, [count]);

  return (
    <div>
      <h1>Count: {count}</h1>
      <button onClick={() => setCount(count + 1)}>
        Increment
      </button>
    </div>
  );
}
```

In this example, `localStorage` is used as a global store to persist some data across page reloads. We update `localStorage` with the current value of `count` in `useEffect`, which is perfectly safe because `useEffect` is only ever called in the browser! However initializing state based on `localStorage` is a problem, as this callback is executed on both the server and in the browser.

Your go-to solution may be to check for the `window` object and only run the callback in the browser. However this can lead to another problem, which is the dreaded [hydration mismatch][hydration-mismatch]. React relies on markup rendered by the server to be identical to what is rendered during client hydration. This ensures that `react-dom` knows how to match DOM elements with their corresponding React components so that it can attach event listeners and perform updates as state changes. So if local storage gives us a different value than whatever we initiate on the server, we'll have a new problem to deal with.

#### Client-only components

One potential solution here is using a different caching mechanism that can be used on the server and passed to the component via props passed from a route's [loader data][loader-data]. But if it isn't crucial for your app to render the component on the server, a simpler solution may be to skip rendering altogether on the server and wait until hydration is complete to render it in the browser.

```tsx
// We can safely track hydration in memory state
// outside of the component because it is only
// updated once after the version instance of
// `SomeComponent` has been hydrated. From there,
// the browser takes over rendering duties across
// route changes and we no longer need to worry
// about hydration mismatches until the page is
// reloaded and `isHydrating` is reset to true.
let isHydrating = true;

function SomeComponent() {
  const [isHydrated, setIsHydrated] = React.useState(
    !isHydrating
  );

  React.useEffect(() => {
    isHydrating = false;
    setIsHydrated(true);
  }, []);

  if (isHydrated) {
    return <Count />;
  } else {
    return <SomeFallbackComponent />;
  }
}
```

To simplify this solution, we recommend the using the [`ClientOnly` component][client-only-component] in the [`remix-utils`][remix-utils] community package. An example of its usage can be found in the [`examples` repository][examples-repository].

### `React.lazy` and `React.Suspense`

If you are lazy-loading components with [`React.lazy`][react-lazy] and [`React.Suspense`][react-suspense], you may run into issues depending on the version of React you are using. Until React 18, this would not work on the server as `React.Suspense` was originally implemented as a browser-only feature.

If you are using React 17, you have a few options:

- Upgrade to React 18
- Use the [client-only approach][client-only-approach] outlined above
- Use an alternative lazy-loading solution such as [Loadable Components][loadable-components]
- Remove `React.lazy` and `React.Suspense` altogether

Keep in mind that Remix automatically handles code-splitting for all your routes that it manages, so as you move things into the `routes` directory you should rarely—if ever—need to use `React.lazy` manually.

### Configuration

Further configuration is optional, but the following may be helpful to optimize your development workflow.

#### `remix.config.js`

Every Remix app accepts a `remix.config.js` file in the project root. While its settings are optional, we recommend you include a few of them for clarity's sake. See the [docs on configuration][docs-on-configuration] for more information about all available options.

```js filename=remix.config.js
/** @type {import('@remix-run/dev').AppConfig} */
module.exports = {
  appDirectory: "app",
  ignoredRouteFiles: ["**/.*"],
  assetsBuildDirectory: "public/build",
};
```

#### `jsconfig.json` or `tsconfig.json`

If you are using TypeScript, you likely already have a `tsconfig.json` in your project. `jsconfig.json` is optional but provides helpful context for many editors. These are the minimal settings we recommend including in your language configuration.

<docs-info>Remix uses the <code>~~/\_</code> path alias to easily import modules from the root no matter where your file lives in the project. If you change the `appDirectory` in your `remix.config.js`, you'll need to update your path alias for <code>~~/\_</code> as well.</docs-info>

```json filename=jsconfig.json
{
  "compilerOptions": {
    "jsx": "react-jsx",
    "resolveJsonModule": true,
    "baseUrl": ".",
    "paths": {
      "~/*": ["./app/*"]
    }
  }
}
```

```json filename=tsconfig.json
{
  "include": ["remix.env.d.ts", "**/*.ts", "**/*.tsx"],
  "compilerOptions": {
    "lib": ["DOM", "DOM.Iterable", "ES2019"],
    "isolatedModules": true,
    "esModuleInterop": true,
    "jsx": "react-jsx",
    "resolveJsonModule": true,
    "moduleResolution": "node",
    "baseUrl": ".",
    "noEmit": true,
    "paths": {
      "~/*": ["./app/*"]
    }
  }
}
```

If you are using TypeScript, you also need to create the `remix.env.d.ts` file in the root of your project with the appropriate global type references.

```ts filename=remix.env.d.ts
/// <reference types="@remix-run/dev" />
/// <reference types="@remix-run/node" />
```

### A note about non-standard imports

At this point, you _might_ be able to run your app with no changes. If you are using Create React App or a highly-configured bundler setup, you likely use `import` to include non-JavaScript modules like stylesheets and images.

Remix does not support most non-standard imports, and we think for good reason. Below is a non-exhaustive list of some of the differences you'll encounter in Remix, and how to refactor as you migrate.

#### Asset imports

Many bundlers use plugins to allow importing various assets like images and fonts. These typically come into your component as string representing the filepath of the asset.

```tsx
import logo from "./logo.png";

export function Logo() {
  return <img src={logo} alt="My logo" />;
}
```

In Remix, this works basically the same way. For assets like fonts that are loaded by a `<link>` element, you'll generally import these in a route module and include the filename in an object returned by a `links` function. [See our docs on route `links` for more information.][see-our-docs-on-route-links-for-more-information]

#### SVG imports

Create React App and some other build tools allow you to import SVG files as a React component. This is a common use case for SVG files, but it's not supported by default in Remix.

```tsx bad nocopy
// This will not work in Remix!
import MyLogo from "./logo.svg";

export function Logo() {
  return <MyLogo />;
}
```

If you want to use SVG files as React components, you'll need to first create the components and import them directly. [React SVGR][react-svgr] is a great toolset that can help you generate these components from the [command line][command-line] or in an [online playground][online-playground] if you prefer to copy and paste.

```svg filename=icon.svg
<svg xmlns="http://www.w3.org/2000/svg" class="icon" viewBox="0 0 20 20" fill="currentColor">
  <path fill-rule="evenodd" clip-rule="evenodd" d="M10 18a8 8 0 100-16 8 8 0 000 16zm3.707-8.707l-3-3a1 1 0 00-1.414 0l-3 3a1 1 0 001.414 1.414L9 9.414V13a1 1 0 102 0V9.414l1.293 1.293a1 1 0 001.414-1.414z" />
</svg>
```

```tsx filename=icon.tsx good
export default function Icon() {
  return (
    <svg
      xmlns="http://www.w3.org/2000/svg"
      className="icon"
      viewBox="0 0 20 20"
      fill="currentColor"
    >
      <path
        fillRule="evenodd"
        clipRule="evenodd"
        d="M10 18a8 8 0 100-16 8 8 0 000 16zm3.707-8.707l-3-3a1 1 0 00-1.414 0l-3 3a1 1 0 001.414 1.414L9 9.414V13a1 1 0 102 0V9.414l1.293 1.293a1 1 0 001.414-1.414z"
      />
    </svg>
  );
}
```

#### CSS imports

<<<<<<< HEAD
Create React App and many other build tools support importing CSS in your components in various ways. Remix supports importing regular CSS files along with several popular CSS bundling solutions described below.
=======
Create React App and many Webpack plugins support importing CSS in your components in many ways. While this is common practice in the React ecosystem, it's not supported the same way in Remix for a few different reasons. We'll discuss this in depth in the next section, but for now just know that you need to import your stylesheets in route modules. Importing stylesheets directly in non-route components is not currently supported.

[Read more about route styles and why Remix does things a bit differently.][read-more-about-route-styles-and-why-remix-does-things-a-bit-differently]

### Route styles

Let's talk a bit more about styles. Remix does not handle CSS imports the same way your bundler likely does, and we think that's for a good reason.

Assume you have a plain CSS import in your `App` component:

```tsx filename=app.tsx lines=[5]
import { Outlet } from "react-router-dom";

import Logo from "./logo";
import SiteNav from "./site-nav";
import "./styles.css";

export default function App() {
  return (
    <div>
      <header>
        <Logo />
        <SiteNav />
      </header>
      <main>
        <Outlet />
      </main>
      <footer>&copy; Remix Software</footer>
    </div>
  );
}
```

While this is a convenient API, consider a few questions:

- How do the styles actually end up on the page? Do you get a `<link />` or an inline `<style />` in the `<head>`?
- If other components also import CSS, where do they end up in relation other component styles? This has important implications on how the styles are applied due to the cascading nature of CSS.
- As the styles are static assets, are we caching them? Can they be preloaded or lazy loaded?

The answer to all of these questions is up to your bundler, _not you_. We think there's a better way, and it's one that happens to be as old as HTML2: `<link rel="stylesheet" />`.

<docs-info>

**Note:** Remix does not currently support CSS processing directly. If you use preprocessors like Sass, Less, or PostCSS, you can run those as a separate process in development.

We do process [CSS Modules][css-modules], but support is currently [opt-in behind a feature flag][css-modules].

</docs-info>
>>>>>>> 11f2d6b1

### Route `links` exports

In Remix, regular stylesheets can be loaded from route component files. Importing them does not do anything magical with your styles, rather it returns a URL that can be used to load the stylesheet as you see fit. You can render the stylesheet directly in your component or use our [`links` export][see-our-docs-on-route-links-for-more-information].

Let's move our app's stylesheet and a few other assets to the `links` function in our root route:

```tsx filename=app/root.tsx lines=[2,5,7-16,32]
import type { LinksFunction } from "@remix-run/node"; // or cloudflare/deno
import { Links } from "@remix-run/react";

import App from "./app";
import stylesheetUrl from "./styles.css";

export const links: LinksFunction = () => {
  // `links` returns an array of objects whose
  // properties map to the `<link />` component props
  return [
    { rel: "icon", href: "/favicon.ico" },
    { rel: "apple-touch-icon", href: "/logo192.png" },
    { rel: "manifest", href: "/manifest.json" },
    { rel: "stylesheet", href: stylesheetUrl },
  ];
};

export default function Root() {
  return (
    <html lang="en">
      <head>
        <meta charSet="utf-8" />
        <meta
          name="viewport"
          content="width=device-width, initial-scale=1"
        />
        <meta name="theme-color" content="#000000" />
        <meta
          name="description"
          content="Web site created using create-react-app"
        />
        <Links />
        <title>React App</title>
      </head>
      <body>
        <App />
      </body>
    </html>
  );
}
```

You'll notice on line 32 that we've rendered a `<Links />` component that replaced all of our individual `<link />` components. This is inconsequential if we only ever use links in the root route, but all child routes may export their own links that will also be rendered here. The `links` function can also return a [`PageLinkDescriptor` object][page-link-descriptor-object] that allows you to prefetch the resources for a page the user is likely to navigate to.

If you currently inject `<link />` tags into your page client-side in your existing route components, either directly or via an abstraction like [`react-helmet`][react-helmet], you can stop doing that and instead use the `links` export. You get to delete a lot of code and possibly a dependency or two!

### PostCSS

To enable [PostCSS] support, set the `postcss` option to `true` in `remix.config.js`. Remix will then automatically process your styles with PostCSS if a `postcss.config.js` file is present.

```js filename=remix.config.js
/** @type {import('@remix-run/dev').AppConfig} */
module.exports = {
  postcss: true,
  // ...
};
```

### CSS bundling

Remix has built-in support for [CSS Modules][css-modules], [Vanilla Extract][vanilla-extract] and [CSS side-effect imports][css-side-effect-imports]. In order to make use of these features, you'll need to set up CSS bundling in your application.

First, to get access to the generated CSS bundle, install the `@remix-run/css-bundle` package.

```sh
npm install @remix-run/css-bundle
```

Then, import `cssBundleHref` and add it to a link descriptor—most likely in `root.tsx` so that it applies to your entire application.

```tsx filename=root.tsx lines=[2,6-8]
import type { LinksFunction } from "@remix-run/node"; // or cloudflare/deno
import { cssBundleHref } from "@remix-run/css-bundle";

export const links: LinksFunction = () => {
  return [
    ...(cssBundleHref
      ? [{ rel: "stylesheet", href: cssBundleHref }]
      : []),
    // ...
  ];
};
```

[See our docs on CSS bundling for more information.][css-bundling]

<docs-info>

**Note:** Remix does not currently support Sass/Less processing directly, but you can still run those as a separate process to generate CSS files that can then be imported into your Remix app.

</docs-info>

### Rendering components in `<head>`

Just as a `<link>` is rendered inside your route component and ultimately rendered in your root `<Links />` component, your app may use some injection trickery to render additional components in the document `<head>`. Often this is done to change the document's `<title>` or `<meta>` tags.

Similar to `links`, each route can also export a `meta` function that—you guessed it—returns a value responsible for rendering `<meta>` tags for that route. This is useful because each route often has its own.

The API is slightly different for `meta`. Instead of an array, it returns an object where the keys represent the meta `name` attribute (or `property` in the case of OpenGraph tags) and the value is the `content` attribute. The object can also accept a `title` property that renders a `<title />` component specifically for that route.

```tsx filename=app/routes/about.tsx lines=[1,3-12]
import type { MetaFunction } from "@remix-run/node"; // or cloudflare/deno

export const meta: MetaFunction = () => {
  return {
    title: "About Us",
    "og:title": "About Us",
    description: "Doin hoodrat stuff with our friends",
    "og:description": "Doin hoodrat stuff with our friends",
    "og:image:url": "https://remix.run/og-image.png",
    "og:image:alt": "Just doin a bunch of hoodrat stuff",
  };
};

export default function About() {
  return (
    <main>
      <h1>About us</h1>
      <PageContent />
    </main>
  );
}
```

Again—no more weird dances to get meta into your routes from deep in the component tree. Export them at the route level and let the server handle it. ✨

### Updating imports

Remix re-exports everything you get from `react-router-dom` and we recommend that you update your imports to get those modules from `@remix-run/react`. In many cases, those components are wrapped with additional functionality and features specifically optimized for Remix.

**Before:**

```tsx bad nocopy
import { Link, Outlet } from "react-router-dom";
```

**After:**

```tsx good
import { Link, Outlet } from "@remix-run/react";
```

## Final Thoughts

While we've done our best to provide a comprehensive migration guide, it's important to note that we built Remix from the ground up with a few key principles that differ significantly from how many React apps are currently built. While your app will likely run at this point, as you dig through our docs and explore our APIs, we think you'll be able to drastically reduce the complexity of your code and improve the end-user experience of your app. It might take a bit of time to get there, but you can eat that elephant one bite at a time.

Now then, go off and _remix your app_. We think you'll like what you build along the way! 💿

### Further reading

- [Remix philosophy][remix-philosophy]
- [Remix technical explanation][remix-technical-explanation]
- [Data loading in Remix][data-loading-in-remix]
- [Routing in Remix][routing-in-remix]
- [Styling in Remix][styling-in-remix]
- [Frequently asked questions][frequently-asked-questions]
- [Common "gotchas"][common-gotchas]

[react-router]: https://reactrouter.com
[react-router-docs]: https://reactrouter.com/start/concepts
[migration-guide-from-v5-to-v6]: https://reactrouter.com/upgrading/v5
[backwards-compatibility-package]: https://www.npmjs.com/package/react-router-dom-v5-compat
[a-few-tweaks-to-improve-progressive-enhancement]: ../pages/philosophy#progressive-enhancement
[routing-conventions]: ./routing
[a-catch-all-route]: ./routing#splats
[hydration-mismatch]: https://reactjs.org/docs/react-dom.html#hydrate
[loader-data]: ../route/loader
[client-only-component]: https://github.com/sergiodxa/remix-utils/blob/main/src/react/client-only.tsx
[remix-utils]: https://www.npmjs.com/package/remix-utils
[examples-repository]: https://github.com/remix-run/examples/blob/main/client-only-components/app/routes/index.tsx
[react-lazy]: https://reactjs.org/docs/code-splitting.html#reactlazy
[react-suspense]: https://reactjs.org/docs/react-api.html#reactsuspense
[client-only-approach]: #client-only-components
[loadable-components]: https://loadable-components.com/docs/loadable-vs-react-lazy
[docs-on-configuration]: ../file-conventions/remix-config
[see-our-docs-on-route-links-for-more-information]: ../route/links
[react-svgr]: https://react-svgr.com
[command-line]: https://react-svgr.com/docs/cli
[online-playground]: https://react-svgr.com/playground
[page-link-descriptor-object]: ../route/links#pagelinkdescriptor
[react-helmet]: https://www.npmjs.com/package/react-helmet
[remix-philosophy]: ../pages/philosophy
[remix-technical-explanation]: ../pages/technical-explanation
[data-loading-in-remix]: ./data-loading
[routing-in-remix]: ./routing
[styling-in-remix]: ./styling
[frequently-asked-questions]: ../pages/faq
[common-gotchas]: ../pages/currently
[postcss]: ./styling#postcss
[css-modules]: ./styling#css-modules
[vanilla-extract]: ./styling#vanilla-extract
[css-side-effect-imports]: ./styling#css-side-effect-imports
[css-bundling]: ./styling#css-bundling<|MERGE_RESOLUTION|>--- conflicted
+++ resolved
@@ -61,15 +61,6 @@
   responseHeaders: Headers,
   remixContext: EntryContext
 ) {
-<<<<<<< HEAD
-  const markup = renderToString(
-    <RemixServer context={remixContext} url={request.url} />
-  );
-  responseHeaders.set("Content-Type", "text/html");
-  return new Response("<!DOCTYPE html>" + markup, {
-    status: responseStatusCode,
-    headers: responseHeaders,
-=======
   return isbot(request.headers.get("user-agent"))
     ? handleBotRequest(
         request,
@@ -166,7 +157,6 @@
     );
 
     setTimeout(abort, ABORT_DELAY);
->>>>>>> 11f2d6b1
   });
 }
 ```
@@ -561,58 +551,7 @@
 
 #### CSS imports
 
-<<<<<<< HEAD
 Create React App and many other build tools support importing CSS in your components in various ways. Remix supports importing regular CSS files along with several popular CSS bundling solutions described below.
-=======
-Create React App and many Webpack plugins support importing CSS in your components in many ways. While this is common practice in the React ecosystem, it's not supported the same way in Remix for a few different reasons. We'll discuss this in depth in the next section, but for now just know that you need to import your stylesheets in route modules. Importing stylesheets directly in non-route components is not currently supported.
-
-[Read more about route styles and why Remix does things a bit differently.][read-more-about-route-styles-and-why-remix-does-things-a-bit-differently]
-
-### Route styles
-
-Let's talk a bit more about styles. Remix does not handle CSS imports the same way your bundler likely does, and we think that's for a good reason.
-
-Assume you have a plain CSS import in your `App` component:
-
-```tsx filename=app.tsx lines=[5]
-import { Outlet } from "react-router-dom";
-
-import Logo from "./logo";
-import SiteNav from "./site-nav";
-import "./styles.css";
-
-export default function App() {
-  return (
-    <div>
-      <header>
-        <Logo />
-        <SiteNav />
-      </header>
-      <main>
-        <Outlet />
-      </main>
-      <footer>&copy; Remix Software</footer>
-    </div>
-  );
-}
-```
-
-While this is a convenient API, consider a few questions:
-
-- How do the styles actually end up on the page? Do you get a `<link />` or an inline `<style />` in the `<head>`?
-- If other components also import CSS, where do they end up in relation other component styles? This has important implications on how the styles are applied due to the cascading nature of CSS.
-- As the styles are static assets, are we caching them? Can they be preloaded or lazy loaded?
-
-The answer to all of these questions is up to your bundler, _not you_. We think there's a better way, and it's one that happens to be as old as HTML2: `<link rel="stylesheet" />`.
-
-<docs-info>
-
-**Note:** Remix does not currently support CSS processing directly. If you use preprocessors like Sass, Less, or PostCSS, you can run those as a separate process in development.
-
-We do process [CSS Modules][css-modules], but support is currently [opt-in behind a feature flag][css-modules].
-
-</docs-info>
->>>>>>> 11f2d6b1
 
 ### Route `links` exports
 
