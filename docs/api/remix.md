--- conflicted
+++ resolved
@@ -269,14 +269,8 @@
 
 This hook returns the JSON parsed data from your route action. It returns `undefined` if there hasn't been a submission at the current location yet.
 
-<<<<<<< HEAD
-```tsx [2,11,20]
-import React from "react";
+```tsx lines=[1,10,19]
 import { useActionData, Form } from "remix";
-=======
-```tsx lines=[1,10,19]
-import { useActionData } from "remix";
->>>>>>> 7bfc5a37
 
 export async function action({ request }) {
   const body = await request.formData();
