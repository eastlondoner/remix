--- conflicted
+++ resolved
@@ -18,7 +18,7 @@
 `remix create` will create a new Remix project. Without passing arguments, this command will launch an interactive CLI to configure the new project and set it up in a given directory. Optionally you can pass the desired directory path as an argument and a starter template with the `--template` flag.
 
 ```sh
-remix create <projectDir> --template <template>
+remix create <projectDir>
 ```
 
 ### `remix create --template`
@@ -73,22 +73,12 @@
 
 ## `remix dev`
 
-<<<<<<< HEAD
-Same as `watch` but also boots the [Remix app server][remix-app-server] in development mode if it's installed.
-=======
 The same as `watch`, but also boots the [Remix App Server][remix-app-server] in development mode if it's installed.
->>>>>>> f3691d51
 
 ```sh
 remix dev
 ```
 
-<<<<<<< HEAD
-_Note: The default port is `3000`, but can be changed by setting the `PORT` environment variable. If you are changing this to run multiple instances of Remix, you must also set unique [Dev websocket ports][dev-websocket-ports] via `remix.config.js` or setting `REMIX_DEV_SERVER_WS_PORT`._
-
-[remix-app-server]: serve.md
-[dev-websocket-ports]: https://remix.run/docs/en/v1/api/conventions#devserverport
-=======
 ### `remix dev --debug`
 
 Attaches a [Node inspector][node-inspector] to develop your app in debug mode.
@@ -107,5 +97,4 @@
 
 [remix-app-server]: serve.md
 [node-inspector]: https://nodejs.org/en/docs/guides/debugging-getting-started
-[templates-folder-of-the-remix-repository]: https://github.com/remix-run/remix/tree/main/templates
->>>>>>> f3691d51
+[templates-folder-of-the-remix-repository]: https://github.com/remix-run/remix/tree/main/templates