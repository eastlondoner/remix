--- conflicted
+++ resolved
@@ -207,25 +207,17 @@
 1. Run MSW as part of your app server
 2. Configure MSW to not mock internal "dev ready" messages to the dev server
 
-<<<<<<< HEAD
-Make sure that you are setting up your mocks for your _app server_ within the `-c` flag so that the `REMIX_DEV_HTTP_ORIGIN` environment variable is available to your mocks:
-=======
 `remix dev` will provide the `REMIX_DEV_ORIGIN` environment variable for use in your app server.
 
 For example, if you are using [binode][binode] to integrate with MSW,
 make sure that the call to `binode` is within the `remix dev -c` subcommand.
 That way, the MSW server will have access to the `REMIX_DEV_ORIGIN` environment variable:
->>>>>>> a68dac28
 
 ```json filename=package.json
 {
   "scripts": {
     "dev": "remix dev -c \"npm run dev:app\"",
-<<<<<<< HEAD
-    "dev:app": "cross-env NODE_OPTIONS=\"--require ./mocks\" remix-serve ./build"
-=======
     "dev:app": "binode --require ./mocks -- @remix-run/serve:remix-serve ./build"
->>>>>>> a68dac28
   }
 }
 ```
